# Copyright (C) 2006  Lars Wirzenius <liw@iki.fi>
#
# This program is free software; you can redistribute it and/or modify
# it under the terms of the GNU General Public License as published by
# the Free Software Foundation; either version 2 of the License, or
# (at your option) any later version.
#
# This program is distributed in the hope that it will be useful,
# but WITHOUT ANY WARRANTY; without even the implied warranty of
# MERCHANTABILITY or FITNESS FOR A PARTICULAR PURPOSE.  See the
# GNU General Public License for more details.
#
# You should have received a copy of the GNU General Public License along
# with this program; if not, write to the Free Software Foundation, Inc.,
# 51 Franklin Street, Fifth Floor, Boston, MA 02110-1301 USA.


"""Module for doing local file I/O and higher level remote operations"""


import logging
import os
import stat
import subprocess
import tempfile


<<<<<<< HEAD
import obnam
=======
import obnamlib
import fadvise
>>>>>>> 1638bdbb


def resolve(context, pathname):
    """Resolve a pathname relative to the user's desired target directory"""
    return os.path.join(context.config.get("backup", "target-dir"), pathname)


def unsolve(context, pathname):
    """Undo resolve(context, pathname)"""
    if pathname == os.sep:
        return pathname
    target = context.config.get("backup", "target-dir")
    if not target.endswith(os.sep):
        target += os.sep
    if pathname.startswith(target):
        return pathname[len(target):]
    else:
        return pathname


def flush_object_queue(context, oq, map, to_cache):
    """Put all objects in an object queue into a block and upload it
    
    Also put mappings into map. The queue is cleared (emptied) afterwards.
    
    """
    
    if not oq.is_empty():
        block_id = context.be.generate_block_id()
        logging.debug("Creating new object block %s" % block_id)
        block = oq.as_block(block_id)
        context.be.upload_block(block_id, block, to_cache)
        for id in oq.ids():
            obnam.map.add(map, id, block_id)
        oq.clear()


def flush_all_object_queues(context):
    """Flush and clear all object queues in a given context"""
    flush_object_queue(context, context.oq, context.map, True)
    flush_object_queue(context, context.content_oq, context.contmap, False)


def get_block(context, block_id):
    """Get a block from cache or by downloading it"""
    block = context.cache.get_block(block_id)
    if not block:
        block = context.be.download_block(block_id)
    elif context.be.use_gpg():
        logging.debug("Decrypting cached block %s before using it", block_id)
        block = obnam.gpg.decrypt(context.config, block)
    return block


class MissingBlock(obnam.ObnamException):

    def __init__(self, block_id, object_id):
        self._msg = "Block %s for object %s is missing" % \
                        (block_id, object_id)


class ObjectCache:

    def __init__(self, context):
        self.MAX = context.config.getint("backup", "object-cache-size")
        if self.MAX <= 0:
            self.MAX = context.config.getint("backup", "block-size") / 64
            # 64 bytes seems like a reasonably good guess at the typical
            # size of an object that doesn't contain file data. Inodes,
            # for example.
        self.objects = {}
        self.mru = []

    def get(self, object_id):
        if object_id in self.objects:
            self.mru.remove(object_id)
            self.mru.insert(0, object_id)
            return self.objects[object_id]
        else:
            return None
        
    def forget(self, object_id):
        if object_id in self.objects:
            del self.objects[object_id]
            self.mru.remove(object_id)
        
    def put(self, object):
        object_id = object.get_id()
        self.forget(object_id)
        self.objects[object_id] = object
        self.mru.insert(0, object_id)
        while len(self.mru) > self.MAX:
            self.forget(self.mru[-1])

    def size(self):
        return len(self.mru)


def get_object(context, object_id):
    """Fetch an object"""
    
    logging.debug("Fetching object %s" % object_id)
    
    if context.object_cache is None:
        context.object_cache = ObjectCache(context)
    o = context.object_cache.get(object_id)
    if o:
        logging.debug("Object is in cache, good")
        return o
        
    logging.debug("Object not in cache, looking up mapping")
    block_id = obnam.map.get(context.map, object_id)
    if not block_id:
        block_id = obnam.map.get(context.contmap, object_id)
    if not block_id:
        return None

    logging.debug("Fetching block")
    block = get_block(context, block_id)

    logging.debug("Decoding block")
    list = obnam.obj.block_decode(block)
    
    logging.debug("Finding objects in block")
    list = obnam.cmp.find_by_kind(list, obnam.cmp.OBJECT)

    logging.debug("Putting objects into object cache")
    the_one = None
    factory = obnam.obj.StorageObjectFactory()
    for component in list:
        subs = component.get_subcomponents()
        o = factory.get_object(subs)
        if o.get_kind() != obnam.obj.FILEPART:
            context.object_cache.put(o)
        if o.get_id() == object_id:
            the_one = o

    logging.debug("Returning desired object")    
    return the_one


def upload_host_block(context, host_block):
    """Upload a host block"""
    context.be.upload_block(context.config.get("backup", "host-id"), host_block, False)


def get_host_block(context):
    """Return (and fetch, if needed) the host block, or None if not found"""
    host_id = context.config.get("backup", "host-id")
    logging.debug("Getting host block %s" % host_id)
    try:
        return context.be.download_block(host_id)
    except IOError:
        return None


def enqueue_object(context, oq, map, object_id, object, to_cache):
    """Put an object into the object queue, and flush queue if too big"""
    block_size = context.config.getint("backup", "block-size")
    cur_size = oq.combined_size()
    if len(object) + cur_size > block_size:
        obnam.io.flush_object_queue(context, oq, map, to_cache)
        oq.clear()
    oq.add(object_id, object)


def create_file_contents_object(context, filename):
    """Create and queue objects to hold a file's contents"""
    object_id = obnam.obj.object_id_new()
    part_ids = []

    resolved = resolve(context, filename)
    fd = os.open(resolved, os.O_RDONLY)
    block_size = context.config.getint("backup", "block-size")

    ret = 0
    while True:
        pos = os.lseek(fd, 0, 1)
        data = os.read(fd, block_size)
        if not data:
            break
<<<<<<< HEAD
        c = obnam.cmp.Component(obnam.cmp.FILECHUNK, data)
        part_id = obnam.obj.object_id_new()
        o = obnam.obj.FilePartObject(id=part_id, components=[c])
=======
        if ret == 0:
            ret = fadvise.fadvise_dontneed(fd, pos, len(data))
            if ret != 0:
                logging.warning("Failed to set POSIX_FADV_DONTNEED on "
                                "%s: %s" % (resolved, os.strerror(ret)))

        c = obnamlib.cmp.Component(obnamlib.cmp.FILECHUNK, data)
        part_id = obnamlib.obj.object_id_new()
        o = obnamlib.obj.FilePartObject(id=part_id, components=[c])
>>>>>>> 1638bdbb
        o = o.encode()
        enqueue_object(context, context.content_oq, context.contmap, 
                       part_id, o, False)
        part_ids.append(part_id)

<<<<<<< HEAD
    o = obnam.obj.FileContentsObject(id=object_id)
=======
    os.close(fd)

    o = obnamlib.obj.FileContentsObject(id=object_id)
>>>>>>> 1638bdbb
    for part_id in part_ids:
        c = obnam.cmp.Component(obnam.cmp.FILEPARTREF, part_id)
        o.add(c)
    o = o.encode()
    enqueue_object(context, context.oq, context.map, object_id, o, True)
    if context.progress:
        context.progress.update_current_action(filename)

    return object_id


class FileContentsObjectMissing(obnam.ObnamException):

    def __init__(self, id):
        self._msg = "Missing file contents object: %s" % id


def copy_file_contents(context, fd, cont_id):
    """Write contents of a file in backup to a file descriptor"""
    cont = obnam.io.get_object(context, cont_id)
    if not cont:
        raise FileContentsObjectMissing(cont_id)
    part_ids = cont.find_strings_by_kind(obnam.cmp.FILEPARTREF)
    for part_id in part_ids:
        part = obnam.io.get_object(context, part_id)
        chunk = part.first_string_by_kind(obnam.cmp.FILECHUNK)
        os.write(fd, chunk)


def reconstruct_file_contents(context, fd, delta_id):
    """Write (to file descriptor) file contents, given an rsync delta"""
    logging.debug("Reconstructing contents %s to %d" % (delta_id, fd))

    logging.debug("Finding chain of DELTAs") 
       
    delta = obnam.io.get_object(context, delta_id)
    if not delta:
        logging.error("Can't find DELTA object to reconstruct: %s" % delta_id)
        return

    stack = [delta]
    while True:
        prev_delta_id = stack[-1].first_string_by_kind(obnam.cmp.DELTAREF)
        if not prev_delta_id:
            break
        prev_delta = obnam.io.get_object(context, prev_delta_id)
        if not prev_delta:
            logging.error("Can't find DELTA object %s" % prev_delta_id)
            return
        stack.append(prev_delta)

    cont_id = stack[-1].first_string_by_kind(obnam.cmp.CONTREF)
    if not cont_id:
        logging.error("DELTA object chain does not end in CONTREF")
        return
    
    logging.debug("Creating initial version of file")    
    (temp_fd1, temp_name1) = tempfile.mkstemp()
    copy_file_contents(context, temp_fd1, cont_id)
    
    while stack:
        delta = stack[-1]
        stack = stack[:-1]
        logging.debug("Applying DELTA %s" % delta.get_id())
        
        deltapart_ids = delta.find_strings_by_kind(obnam.cmp.DELTAPARTREF)
        
        (temp_fd2, temp_name2) = tempfile.mkstemp()
        obnam.rsync.apply_delta(context, temp_name1, deltapart_ids, 
                                temp_name2)
        os.remove(temp_name1)
        os.close(temp_fd1)
        temp_name1 = temp_name2
        temp_fd1 = temp_fd2

    logging.debug("Copying final version of file to file descriptor %d" % fd)    
    while True:
        data = os.read(temp_fd1, 64 * 1024)
        if not data:
            break
        os.write(fd, data)
    
    os.close(temp_fd1)
    os.remove(temp_name1)


def set_inode(full_pathname, file_component):
    stat_component = file_component.first_by_kind(obnam.cmp.STAT)
    st = obnam.cmp.parse_stat_component(stat_component)
    os.utime(full_pathname, (st.st_atime, st.st_mtime))
    os.chmod(full_pathname, stat.S_IMODE(st.st_mode))


_interesting = set([obnam.cmp.OBJECT, obnam.cmp.FILE])
def _find_refs(components, refs=None):
    """Return set of all references (recursively) in a list of components"""
    if refs is None:
        refs = set()

    for c in components:
        kind = c.get_kind()
        if obnam.cmp.kind_is_reference(kind):
            refs.add(c.get_string_value())
        elif kind in _interesting:
            subs = c.get_subcomponents()
            _find_refs(subs, refs)

    return refs


def find_reachable_data_blocks(context, host_block):
    """Find all blocks with data that can be reached from host block"""
    logging.debug("Finding reachable data")
    host = obnam.obj.create_host_from_block(host_block)
    gen_ids = host.get_generation_ids()
    object_ids = set(gen_ids)
    reachable_block_ids = set()
    while object_ids:
        logging.debug("find_reachable_data_blocks: %d remaining" % 
                        len(object_ids))
        object_id = object_ids.pop()
        block_id = obnam.map.get(context.map, object_id)
        if not block_id:
            block_id = obnam.map.get(context.contmap, object_id)
        if not block_id:
            logging.warning("Can't find object %s in any block" % object_id)
        elif block_id not in reachable_block_ids:
            logging.debug("Marking block as reachable: %s" % block_id)
            assert block_id is not None
            reachable_block_ids.add(block_id)
            block = get_block(context, block_id)
            logging.debug("Finding references within block")
            refs = _find_refs(obnam.obj.block_decode(block))
            logging.debug("This block contains %d refs" % len(refs))
            refs = [ref for ref in refs if ref not in reachable_block_ids]
            logging.debug("This block contains %d refs not already reachable"
                            % len(refs))
            for ref in refs:
                object_ids.add(ref)
    return [x for x in reachable_block_ids]


def find_map_blocks_in_use(context, host_block, data_block_ids):
    """Given data blocks in use, return map blocks they're mentioned in"""
    data_block_ids = set(data_block_ids)
    host = obnam.obj.create_host_from_block(host_block)
    map_block_ids = host.get_map_block_ids()
    contmap_block_ids = host.get_contmap_block_ids()
    used_map_block_ids = set()
    for map_block_id in map_block_ids + contmap_block_ids:
        block = get_block(context, map_block_id)
        list = obnam.obj.block_decode(block)
        assert type(list) == type([])
        list = obnam.cmp.find_by_kind(list, obnam.cmp.OBJMAP)
        for c in list:
            id = c.first_string_by_kind(obnam.cmp.BLOCKREF)
            if id in data_block_ids:
                used_map_block_ids.add(map_block_id)
                break # We already know this entire map block is used
    return [x for x in used_map_block_ids]
    # FIXME: This needs to keep normal and content maps separate.


def collect_garbage(context, host_block):
    """Find files on the server store that are not linked from host object"""
    logging.debug("Collecting garbage")
    host_id = context.config.get("backup", "host-id")
    logging.debug("GC: finding reachable data")
    data_block_ids = find_reachable_data_blocks(context, host_block)
    logging.debug("GC: finding map blocks still in use")
    map_block_ids = find_map_blocks_in_use(context, host_block, 
                                           data_block_ids)
    logging.debug("GC: finding all files in store")
    files = context.be.list()
    for id in [host_id] + data_block_ids + map_block_ids:
        if id in files:
            files.remove(id)
    for garbage in files:
        logging.debug("GC: Removing file %s" % garbage)
        context.be.remove(garbage)
    logging.debug("GC: done")


def load_maps(context, map, block_ids):
    """Load and parse mapping blocks, store results in map"""
    num_blocks = len(block_ids)
    logging.debug("Loading %d maps" % num_blocks)
    for i in range(num_blocks):
        id = block_ids[i]
        logging.debug("Loading map block %d/%d: %s" % (i+1, num_blocks, id))
        block = obnam.io.get_block(context, id)
        obnam.map.decode_block(map, block)<|MERGE_RESOLUTION|>--- conflicted
+++ resolved
@@ -25,12 +25,8 @@
 import tempfile
 
 
-<<<<<<< HEAD
-import obnam
-=======
 import obnamlib
 import fadvise
->>>>>>> 1638bdbb
 
 
 def resolve(context, pathname):
@@ -64,7 +60,7 @@
         block = oq.as_block(block_id)
         context.be.upload_block(block_id, block, to_cache)
         for id in oq.ids():
-            obnam.map.add(map, id, block_id)
+            obnamlib.map.add(map, id, block_id)
         oq.clear()
 
 
@@ -81,11 +77,11 @@
         block = context.be.download_block(block_id)
     elif context.be.use_gpg():
         logging.debug("Decrypting cached block %s before using it", block_id)
-        block = obnam.gpg.decrypt(context.config, block)
+        block = obnamlib.gpg.decrypt(context.config, block)
     return block
 
 
-class MissingBlock(obnam.ObnamException):
+class MissingBlock(obnamlib.ObnamException):
 
     def __init__(self, block_id, object_id):
         self._msg = "Block %s for object %s is missing" % \
@@ -142,9 +138,9 @@
         return o
         
     logging.debug("Object not in cache, looking up mapping")
-    block_id = obnam.map.get(context.map, object_id)
+    block_id = obnamlib.map.get(context.map, object_id)
     if not block_id:
-        block_id = obnam.map.get(context.contmap, object_id)
+        block_id = obnamlib.map.get(context.contmap, object_id)
     if not block_id:
         return None
 
@@ -152,18 +148,18 @@
     block = get_block(context, block_id)
 
     logging.debug("Decoding block")
-    list = obnam.obj.block_decode(block)
+    list = obnamlib.obj.block_decode(block)
     
     logging.debug("Finding objects in block")
-    list = obnam.cmp.find_by_kind(list, obnam.cmp.OBJECT)
+    list = obnamlib.cmp.find_by_kind(list, obnamlib.cmp.OBJECT)
 
     logging.debug("Putting objects into object cache")
     the_one = None
-    factory = obnam.obj.StorageObjectFactory()
+    factory = obnamlib.obj.StorageObjectFactory()
     for component in list:
         subs = component.get_subcomponents()
         o = factory.get_object(subs)
-        if o.get_kind() != obnam.obj.FILEPART:
+        if o.get_kind() != obnamlib.obj.FILEPART:
             context.object_cache.put(o)
         if o.get_id() == object_id:
             the_one = o
@@ -192,14 +188,14 @@
     block_size = context.config.getint("backup", "block-size")
     cur_size = oq.combined_size()
     if len(object) + cur_size > block_size:
-        obnam.io.flush_object_queue(context, oq, map, to_cache)
+        obnamlib.io.flush_object_queue(context, oq, map, to_cache)
         oq.clear()
     oq.add(object_id, object)
 
 
 def create_file_contents_object(context, filename):
     """Create and queue objects to hold a file's contents"""
-    object_id = obnam.obj.object_id_new()
+    object_id = obnamlib.obj.object_id_new()
     part_ids = []
 
     resolved = resolve(context, filename)
@@ -212,11 +208,6 @@
         data = os.read(fd, block_size)
         if not data:
             break
-<<<<<<< HEAD
-        c = obnam.cmp.Component(obnam.cmp.FILECHUNK, data)
-        part_id = obnam.obj.object_id_new()
-        o = obnam.obj.FilePartObject(id=part_id, components=[c])
-=======
         if ret == 0:
             ret = fadvise.fadvise_dontneed(fd, pos, len(data))
             if ret != 0:
@@ -226,21 +217,16 @@
         c = obnamlib.cmp.Component(obnamlib.cmp.FILECHUNK, data)
         part_id = obnamlib.obj.object_id_new()
         o = obnamlib.obj.FilePartObject(id=part_id, components=[c])
->>>>>>> 1638bdbb
         o = o.encode()
         enqueue_object(context, context.content_oq, context.contmap, 
                        part_id, o, False)
         part_ids.append(part_id)
 
-<<<<<<< HEAD
-    o = obnam.obj.FileContentsObject(id=object_id)
-=======
     os.close(fd)
 
     o = obnamlib.obj.FileContentsObject(id=object_id)
->>>>>>> 1638bdbb
     for part_id in part_ids:
-        c = obnam.cmp.Component(obnam.cmp.FILEPARTREF, part_id)
+        c = obnamlib.cmp.Component(obnamlib.cmp.FILEPARTREF, part_id)
         o.add(c)
     o = o.encode()
     enqueue_object(context, context.oq, context.map, object_id, o, True)
@@ -250,7 +236,7 @@
     return object_id
 
 
-class FileContentsObjectMissing(obnam.ObnamException):
+class FileContentsObjectMissing(obnamlib.ObnamException):
 
     def __init__(self, id):
         self._msg = "Missing file contents object: %s" % id
@@ -258,13 +244,13 @@
 
 def copy_file_contents(context, fd, cont_id):
     """Write contents of a file in backup to a file descriptor"""
-    cont = obnam.io.get_object(context, cont_id)
+    cont = obnamlib.io.get_object(context, cont_id)
     if not cont:
         raise FileContentsObjectMissing(cont_id)
-    part_ids = cont.find_strings_by_kind(obnam.cmp.FILEPARTREF)
+    part_ids = cont.find_strings_by_kind(obnamlib.cmp.FILEPARTREF)
     for part_id in part_ids:
-        part = obnam.io.get_object(context, part_id)
-        chunk = part.first_string_by_kind(obnam.cmp.FILECHUNK)
+        part = obnamlib.io.get_object(context, part_id)
+        chunk = part.first_string_by_kind(obnamlib.cmp.FILECHUNK)
         os.write(fd, chunk)
 
 
@@ -274,23 +260,23 @@
 
     logging.debug("Finding chain of DELTAs") 
        
-    delta = obnam.io.get_object(context, delta_id)
+    delta = obnamlib.io.get_object(context, delta_id)
     if not delta:
         logging.error("Can't find DELTA object to reconstruct: %s" % delta_id)
         return
 
     stack = [delta]
     while True:
-        prev_delta_id = stack[-1].first_string_by_kind(obnam.cmp.DELTAREF)
+        prev_delta_id = stack[-1].first_string_by_kind(obnamlib.cmp.DELTAREF)
         if not prev_delta_id:
             break
-        prev_delta = obnam.io.get_object(context, prev_delta_id)
+        prev_delta = obnamlib.io.get_object(context, prev_delta_id)
         if not prev_delta:
             logging.error("Can't find DELTA object %s" % prev_delta_id)
             return
         stack.append(prev_delta)
 
-    cont_id = stack[-1].first_string_by_kind(obnam.cmp.CONTREF)
+    cont_id = stack[-1].first_string_by_kind(obnamlib.cmp.CONTREF)
     if not cont_id:
         logging.error("DELTA object chain does not end in CONTREF")
         return
@@ -304,10 +290,10 @@
         stack = stack[:-1]
         logging.debug("Applying DELTA %s" % delta.get_id())
         
-        deltapart_ids = delta.find_strings_by_kind(obnam.cmp.DELTAPARTREF)
+        deltapart_ids = delta.find_strings_by_kind(obnamlib.cmp.DELTAPARTREF)
         
         (temp_fd2, temp_name2) = tempfile.mkstemp()
-        obnam.rsync.apply_delta(context, temp_name1, deltapart_ids, 
+        obnamlib.rsync.apply_delta(context, temp_name1, deltapart_ids, 
                                 temp_name2)
         os.remove(temp_name1)
         os.close(temp_fd1)
@@ -326,13 +312,13 @@
 
 
 def set_inode(full_pathname, file_component):
-    stat_component = file_component.first_by_kind(obnam.cmp.STAT)
-    st = obnam.cmp.parse_stat_component(stat_component)
+    stat_component = file_component.first_by_kind(obnamlib.cmp.STAT)
+    st = obnamlib.cmp.parse_stat_component(stat_component)
     os.utime(full_pathname, (st.st_atime, st.st_mtime))
     os.chmod(full_pathname, stat.S_IMODE(st.st_mode))
 
 
-_interesting = set([obnam.cmp.OBJECT, obnam.cmp.FILE])
+_interesting = set([obnamlib.cmp.OBJECT, obnamlib.cmp.FILE])
 def _find_refs(components, refs=None):
     """Return set of all references (recursively) in a list of components"""
     if refs is None:
@@ -340,7 +326,7 @@
 
     for c in components:
         kind = c.get_kind()
-        if obnam.cmp.kind_is_reference(kind):
+        if obnamlib.cmp.kind_is_reference(kind):
             refs.add(c.get_string_value())
         elif kind in _interesting:
             subs = c.get_subcomponents()
@@ -352,7 +338,7 @@
 def find_reachable_data_blocks(context, host_block):
     """Find all blocks with data that can be reached from host block"""
     logging.debug("Finding reachable data")
-    host = obnam.obj.create_host_from_block(host_block)
+    host = obnamlib.obj.create_host_from_block(host_block)
     gen_ids = host.get_generation_ids()
     object_ids = set(gen_ids)
     reachable_block_ids = set()
@@ -360,9 +346,9 @@
         logging.debug("find_reachable_data_blocks: %d remaining" % 
                         len(object_ids))
         object_id = object_ids.pop()
-        block_id = obnam.map.get(context.map, object_id)
+        block_id = obnamlib.map.get(context.map, object_id)
         if not block_id:
-            block_id = obnam.map.get(context.contmap, object_id)
+            block_id = obnamlib.map.get(context.contmap, object_id)
         if not block_id:
             logging.warning("Can't find object %s in any block" % object_id)
         elif block_id not in reachable_block_ids:
@@ -371,7 +357,7 @@
             reachable_block_ids.add(block_id)
             block = get_block(context, block_id)
             logging.debug("Finding references within block")
-            refs = _find_refs(obnam.obj.block_decode(block))
+            refs = _find_refs(obnamlib.obj.block_decode(block))
             logging.debug("This block contains %d refs" % len(refs))
             refs = [ref for ref in refs if ref not in reachable_block_ids]
             logging.debug("This block contains %d refs not already reachable"
@@ -384,17 +370,17 @@
 def find_map_blocks_in_use(context, host_block, data_block_ids):
     """Given data blocks in use, return map blocks they're mentioned in"""
     data_block_ids = set(data_block_ids)
-    host = obnam.obj.create_host_from_block(host_block)
+    host = obnamlib.obj.create_host_from_block(host_block)
     map_block_ids = host.get_map_block_ids()
     contmap_block_ids = host.get_contmap_block_ids()
     used_map_block_ids = set()
     for map_block_id in map_block_ids + contmap_block_ids:
         block = get_block(context, map_block_id)
-        list = obnam.obj.block_decode(block)
+        list = obnamlib.obj.block_decode(block)
         assert type(list) == type([])
-        list = obnam.cmp.find_by_kind(list, obnam.cmp.OBJMAP)
+        list = obnamlib.cmp.find_by_kind(list, obnamlib.cmp.OBJMAP)
         for c in list:
-            id = c.first_string_by_kind(obnam.cmp.BLOCKREF)
+            id = c.first_string_by_kind(obnamlib.cmp.BLOCKREF)
             if id in data_block_ids:
                 used_map_block_ids.add(map_block_id)
                 break # We already know this entire map block is used
@@ -429,5 +415,5 @@
     for i in range(num_blocks):
         id = block_ids[i]
         logging.debug("Loading map block %d/%d: %s" % (i+1, num_blocks, id))
-        block = obnam.io.get_block(context, id)
-        obnam.map.decode_block(map, block)+        block = obnamlib.io.get_block(context, id)
+        obnamlib.map.decode_block(map, block)